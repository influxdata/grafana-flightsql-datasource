<<<<<<< HEAD
import React, {useState, useMemo, useCallback} from 'react'
import {Button, Modal} from '@grafana/ui'
=======
import React, {useState, useMemo, useCallback, useEffect} from 'react'
import {Button} from '@grafana/ui'
>>>>>>> 81601be0
import {QueryEditorProps} from '@grafana/data'
import {FlightSQLDataSource} from '../datasource'
import {FlightSQLDataSourceOptions, SQLQuery} from '../types'

import {QueryEditorRaw} from './QueryEditorRaw'
import {LanguageCompletionProvider, getStandardSQLCompletionProvider} from '@grafana/experimental'
import {formatSQL} from './sqlFormatter'
import {BuilderView} from './BuilderView'

export const COMMON_AGGREGATE_FNS = ['AVG', 'COUNT', 'MAX', 'MIN', 'SUM']
export const getSqlCompletionProvider: (args: any) => LanguageCompletionProvider =
  ({getTables, getColumns, sqlInfo}) =>
  (monaco, language) => {
    return {
      ...(language &&
        getStandardSQLCompletionProvider(monaco, {
          ...language,
          builtinFunctions: sqlInfo.builtinFunctions,
          keywords: sqlInfo.keywords,
        })),
      triggerCharacters: ['.', ' ', '$', ',', '(', "'"],
      tables: {
        resolve: () => {
          return getTables()
        },
      },
      columns: {
        resolve: (t: string) => getColumns(t),
      },
      supportedMacros: () => [],
    }
  }

export function QueryEditor(props: QueryEditorProps<FlightSQLDataSource, SQLQuery, FlightSQLDataSourceOptions>) {
  const {onChange, query, datasource} = props
<<<<<<< HEAD
  const [isExpanded, setIsExpanded] = useState(false)
=======
  const [sqlInfo, setSqlInfo] = useState<any>()
  useEffect(() => {
    ;(async () => {
      const res = await datasource.getSQLInfo()
      const keywords = res?.frames[0].data.values[1][17]
      const numericFunctions = res?.frames[0].data.values[1][18]
      const stringFunctions = res?.frames[0].data.values[1][19]
      const systemFunctions = res?.frames[0].data.values[1][20]
      const sqlDateTimeFunctions = res?.frames[0].data.values[1][21]
      const functions = [...numericFunctions, ...stringFunctions, ...systemFunctions, ...sqlDateTimeFunctions]
      setSqlInfo({keywords: keywords, builtinFunctions: functions})
    })()
  }, [datasource])
>>>>>>> 81601be0

  const [builderView, setView] = useState(true)

  const getTables = useCallback(async () => {
    const res = await datasource.getTables()
    return res.frames[0].data.values[2].map((t: string) => ({
      name: t,
    }))
  }, [datasource])

  const getColumns = useCallback(
    async (table: any) => {
      let res
      if (table?.value) {
        res = await datasource.getColumns(table?.value)
      }
      return res?.frames[0].schema.fields
    },
    [datasource]
  )

  const completionProvider = useMemo(
    () =>
      getSqlCompletionProvider({
        getTables,
        getColumns,
        sqlInfo,
      }),
    [getTables, getColumns, sqlInfo]
  )

  const sqlLanguageDefinition = {
    id: 'sql',
    formatter: formatSQL,
  }

  return (
    <>
      {isExpanded && (
        <Modal
          title="Warning"
          closeOnBackdropClick={false}
          closeOnEscape={false}
          isOpen={isExpanded}
          onDismiss={() => {
            setIsExpanded(false)
          }}
        >
          {builderView
            ? 'By switching to the raw sql editor if you click to come back to the builder view you will need to refill your query.'
            : 'By switching to the builder view you will not bring your current raw query over to the builder editor, you will have to fill it out again.'}
          <Modal.ButtonRow>
            <Button fill="solid" size="md" variant="secondary" onClick={() => setIsExpanded(!isExpanded)}>
              Back
            </Button>
            <Button
              fill="solid"
              size="md"
              variant="destructive"
              onClick={() => {
                setIsExpanded(!isExpanded)
                setView(!builderView)
              }}
            >
              Switch
            </Button>
          </Modal.ButtonRow>
        </Modal>
      )}
      {builderView ? (
        <BuilderView query={props.query} datasource={datasource} onChange={onChange} />
      ) : (
        <QueryEditorRaw
          query={query}
          onChange={onChange}
          editorLanguageDefinition={{
            ...sqlLanguageDefinition,
            completionProvider,
          }}
        />
      )}
      <Button fill="outline" size="sm" onClick={() => setIsExpanded(!isExpanded)}>
        {builderView ? 'Edit SQL' : 'Builder View'}
      </Button>
    </>
  )
}<|MERGE_RESOLUTION|>--- conflicted
+++ resolved
@@ -1,10 +1,5 @@
-<<<<<<< HEAD
-import React, {useState, useMemo, useCallback} from 'react'
+import React, {useState, useMemo, useCallback, useEffect} from 'react'
 import {Button, Modal} from '@grafana/ui'
-=======
-import React, {useState, useMemo, useCallback, useEffect} from 'react'
-import {Button} from '@grafana/ui'
->>>>>>> 81601be0
 import {QueryEditorProps} from '@grafana/data'
 import {FlightSQLDataSource} from '../datasource'
 import {FlightSQLDataSourceOptions, SQLQuery} from '../types'
@@ -40,10 +35,9 @@
 
 export function QueryEditor(props: QueryEditorProps<FlightSQLDataSource, SQLQuery, FlightSQLDataSourceOptions>) {
   const {onChange, query, datasource} = props
-<<<<<<< HEAD
   const [isExpanded, setIsExpanded] = useState(false)
-=======
   const [sqlInfo, setSqlInfo] = useState<any>()
+
   useEffect(() => {
     ;(async () => {
       const res = await datasource.getSQLInfo()
@@ -56,7 +50,6 @@
       setSqlInfo({keywords: keywords, builtinFunctions: functions})
     })()
   }, [datasource])
->>>>>>> 81601be0
 
   const [builderView, setView] = useState(true)
 
